from copy import deepcopy
from scipy import linalg as spla
import numpy as np
import pycufsm.analysis
import pycufsm.cfsm
from scipy.sparse.linalg import eigs
# Originally developed for MATLAB by Benjamin Schafer PhD et al
# Ported to Python by Brooks Smith MEng, PE, CPEng
#
# Each function within this file was originally its own separate file.
# Original MATLAB comments, especially those retaining to authorship or
# change history, have been generally retained unaltered


def strip(
    props, nodes, elements, lengths, springs, constraints, gbt_con, b_c, m_all, n_eigs, sect_props
):

    # INPUTS
    # props: [mat_num stiff_x stiff_y nu_x nu_y bulk] 6 x n_mats
    # nodes: [node# x y dof_x dof_y dof_z dof_r stress] n_nodes x 8
    # elements: [elem# node_i node_j thick mat_num] n_elements x 5
    # lengths: [L1 L2 L3...] 1 x n_lengths lengths to be analysed
    # could be half-wavelengths for signature curve
    # or physical lengths for general b.c.
    # springs: [node# d.o.f. k_spring k_flag] where 1=x dir 2= y dir 3 = z dir 4 = q dir (twist)
    #     flag says if k_stiff is a foundation stiffness or a total stiffness
    # constraints:: [node# e dof_e coeff node# k dof_k] e=dof to be eliminated
    #     k=kept dof dof_e_node = coeff*dof_k_node_k
    # gbt_con: gbt_con.glob,gbt_con.dist, gbt_con.local, gbt_con.other vectors of 1's
    #  and 0's referring to the inclusion (1) or exclusion of a given mode from the analysis,
    #  gbt_con.o_space - choices of ST/O mode
    #         1: ST basis
    #         2: O space (null space of GDL) with respect to k_global
    #         3: O space (null space of GDL) with respect to kg_global
    #         4: O space (null space of GDL) in vector sense
    #  gbt_con.norm - code for normalization (if normalization is done at all)
    #         0: no normalization,
    #         1: vector norm
    #         2: strain energy norm
    #         3: work norm
    #  gbt_con.couple - coupled basis vs uncoupled basis for general
    #             B.C. especially for non-simply supported B.C.
    #         1: uncoupled basis, the basis will be block diagonal
    #         2: coupled basis, the basis is fully spanned
    #  gbt_con.orth - natural basis vs modal basis
    #         1: natural basis
    #         2: modal basis, axial orthogonality
    #         3: modal basis, load dependent orthogonality
    # b_c: ['S-S'] a string specifying boundary conditions to be analysed:
    # 'S-S' simply-pimply supported boundary condition at loaded edges
    # 'C-C' clamped-clamped boundary condition at loaded edges
    # 'S-C' simply-clamped supported boundary condition at loaded edges
    # 'C-F' clamped-free supported boundary condition at loaded edges
    # 'C-G' clamped-guided supported boundary condition at loaded edges
    # m_all: m_all{length#}=[longitudinal_num# ... longitudinal_num#],
    #       longitudinal terms m for all the lengths in cell notation
    # each cell has a vector including the longitudinal terms for this length
    # n_eigs - the number of eigenvalues to be determined at length (default=10)

    # OUTPUTS
    # curve: buckling curve (load factor) for each length
    # curve{i} = [ length mode# 1
    #             length mode# 2
    #             ...    ...
    #             length mode#]
    # shapes = mode shapes for each length
    # shapes{i} = mode, mode is a matrix, each column corresponds to a mode.

    n_nodes = len(nodes)
    curve = []
    shapes = []
    signature = np.zeros((len(lengths), 1))

    # CLEAN UP INPUT
    # clean u_j 0's, multiple terms. or out-of-order terms in m_all
    m_all = pycufsm.analysis.m_sort(m_all)

    # DETERMINE FLAGS FOR USER CONSTRAINTS AND INTERNAL (AT NODE) B.C.'s
    bc_flag = pycufsm.analysis.constr_bc_flag(nodes=nodes, constraints=constraints)

    # GENERATE STRIP WIDTH AND DIRECTION ANGLE
    el_props = pycufsm.analysis.elem_prop(nodes=nodes, elements=elements)

    # ENABLE cFSM ANALYSIS IF APPLICABLE, AND FIND BASE PROPERTIES
    if sum(gbt_con['glob']) + sum(gbt_con['dist']) \
                + sum(gbt_con['local']) + sum(gbt_con['other']) > 0:
        # turn on modal classification analysis
        cfsm_analysis = 1
        # set u_p stress to 1.0 for finding kg_global and k_global for axial modes
        nodes_base = deepcopy(nodes)
        nodes_base[:, 7] = np.ones_like(nodes[:, 7])

        # natural base first
        # properties all the longitudinal terms share
        [main_nodes, meta_elements, node_props, n_main_nodes, \
            n_corner_nodes, n_sub_nodes, n_dist_modes, n_local_modes, dof_perm] \
            = pycufsm.cfsm.base_properties(nodes=nodes_base, elements=elements)
        [r_x, r_z, r_yd, r_ys, r_ud] = pycufsm.cfsm.mode_constr(
            nodes=nodes_base,
            elements=elements,
            node_props=node_props,
            main_nodes=main_nodes,
            meta_elements=meta_elements
        )
        [d_y, n_global_modes] = pycufsm.cfsm.y_dofs(
            nodes=nodes_base,
            elements=elements,
            main_nodes=main_nodes,
            n_main_nodes=n_main_nodes,
            n_dist_modes=n_dist_modes,
            r_yd=r_yd,
            r_ud=r_ud,
            sect_props=sect_props,
            el_props=el_props
        )
    else:
        # no modal classification constraints are engaged
        cfsm_analysis = 0

    # LOOP OVER ALL THE LENGTHS TO BE INVESTIGATED
    for i, length in enumerate(lengths):
        # longitudinal terms to be included for this length
        m_a = m_all[i]

        total_m = len(m_a)  # Total number of longitudinal terms

        # SET SWITCH AND PREPARE BASE VECTORS (r_matrix) FOR cFSM ANALYSIS
        if cfsm_analysis == 1:
            # generate natural base vectors for axial compression loading
            b_v_l = pycufsm.cfsm.base_column(
                nodes_base=nodes_base,
                elements=elements,
                props=props,
                length=length,
                b_c=b_c,
                m_a=m_a,
                el_props=el_props,
                node_props=node_props,
                n_main_nodes=n_main_nodes,
                n_corner_nodes=n_corner_nodes,
                n_sub_nodes=n_sub_nodes,
                n_global_modes=n_global_modes,
                n_dist_modes=n_dist_modes,
                n_local_modes=n_local_modes,
                dof_perm=dof_perm,
                r_x=r_x,
                r_z=r_z,
                r_ys=r_ys,
                d_y=d_y
            )

        # ZERO OUT THE GLOBAL MATRICES
        k_global = np.zeros((4*n_nodes*total_m, 4*n_nodes*total_m))
        kg_global = np.zeros((4*n_nodes*total_m, 4*n_nodes*total_m))

        # ASSEMBLE THE GLOBAL STIFFNESS MATRICES
        for j, elem in enumerate(elements):
            # Generate element stiffness matrix (k_local) in local coordinates
            thick = elem[3]
            b_strip = el_props[j, 1]
            mat_num = int(elem[4])
            row = int((np.argwhere(props[:, 0] == mat_num)).reshape(1))
            mat = props[row]
            stiff_x = mat[1]
            stiff_y = mat[2]
            nu_x = mat[3]
            nu_y = mat[4]
            bulk = mat[5]
            k_l = pycufsm.analysis.klocal(
                stiff_x=stiff_x,
                stiff_y=stiff_y,
                nu_x=nu_x,
                nu_y=nu_y,
                bulk=bulk,
                thick=thick,
                length=length,
                b_strip=b_strip,
                b_c=b_c,
                m_a=m_a
            )
            node_i = int(elem[1])
            node_j = int(elem[2])

            # Generate geometric stiffness matrix (kg_local) in local coordinates
            ty_1 = nodes[node_i][7]*thick
            ty_2 = nodes[node_j][7]*thick
            kg_l = pycufsm.analysis.kglocal(
                length=length, b_strip=b_strip, ty_1=ty_1, ty_2=ty_2, b_c=b_c, m_a=m_a
            )

            # Transform k_local and kg_local into global coordinates
            alpha = el_props[j, 2]
            [k_local, kg_local] = pycufsm.analysis.trans(
                alpha=alpha, k_local=k_l, kg_local=kg_l, m_a=m_a
            )

            # Add element contribution of k_local to full matrix k_global and kg_local to kg_global
            [k_global, kg_global] = pycufsm.analysis.assemble(
                k_global=k_global,
                kg_global=kg_global,
                k_local=k_local,
                kg_local=kg_local,
                node_i=node_i,
                node_j=node_j,
                n_nodes=n_nodes,
                m_a=m_a
            )

        # %ADD SPRING CONTRIBUTIONS TO STIFFNESS
        # %Prior to version 4.3 this was the springs method
        #     %     if ~isempty(springs) %springs variable exists
        #     %         [k_global]=addspring(k_global,springs,n_nodes,length,b_c,m_a)
        #     %     end
        # %Now from version 4.3 this is the new springs method
        if springs != []:
            # springs variable exists
            for spring in springs:
                # Generate spring stiffness matrix (k_s) in local coordinates
                k_u = spring[3]
                k_v = spring[4]
                k_w = spring[5]
                k_q = spring[6]
                discrete = spring[8]
                y_s = spring[9]*length
                ks_l = pycufsm.analysis.spring_klocal(
                    k_u=k_u,
                    k_v=k_v,
                    k_w=k_w,
                    k_q=k_q,
                    length=length,
                    b_c=b_c,
                    m_a=m_a,
                    discrete=discrete,
                    y_s=y_s
                )
                # Transform k_s into global coordinates
                node_i = spring[1]
                node_j = spring[2]
                if node_j == 0 or spring[7] == 0:  # spring is to ground
                    # handle the spring to ground during assembly
                    alpha = 0  # use global coordinates for spring
                else:  # spring is between nodes
                    x_i = nodes[node_i, 1]
                    y_i = nodes[node_i, 2]
                    x_j = nodes[node_j, 1]
                    y_j = nodes[node_j, 2]
                    d_x = x_j - x_i
                    d_y = y_j - y_i
                    width = np.sqrt(d_x**2 + d_y**2)
                    if width < 1E-10:  # coincident nodes
                        alpha = 0  # use global coordinates for spring
                    else:
                        # local orientation for spring
                        alpha = np.arctan2(d_y, d_x)
                k_s = pycufsm.analysis.spring_trans(alpha=alpha, k_s=ks_l, m_a=m_a)
                # Add element contribution of k_s to full matrix k_global
                k_global = pycufsm.analysis.spring_assemble(
                    k_global=k_global,
                    k_local=k_s,
                    node_i=node_i,
                    node_j=node_j,
                    n_nodes=n_nodes,
                    m_a=m_a
                )

        # INTERNAL BOUNDARY CONDITIONS (ON THE NODES) AND USER DEFINED CONSTR.
        # Check for user defined constraints too
        if bc_flag == 0:
            # no user defined constraints and fixities.
            r_u0_matrix = 0
            nu0 = 0
        else:
            # size boundary conditions and user constraints for use in r_matrix format
            # d_constrained=r_user*d_unconstrained, d=nodal DOF vector (note by
            # BWS June 5 2006)
            r_user = pycufsm.cfsm.constr_user(nodes=nodes, constraints=constraints, m_a=m_a)
            r_u0_matrix = spla.null_space(r_user.conj().T)
            # Number of boundary conditions and user defined constraints = nu0
            nu0 = len(r_u0_matrix[0])

        # %GENERATION OF cFSM CONSTRAINT MATRIX
        if cfsm_analysis == 1:
            # PERFORM ORTHOGONALIZATION IF GBT-LIKE MODES ARE ENFORCED
            b_v = pycufsm.cfsm.base_update(
                gbt_con=gbt_con,
                b_v_l=b_v_l,
                length=length,
                m_a=m_a,
                nodes=nodes,
                elements=elements,
                props=props,
                n_global_modes=n_global_modes,
                n_dist_modes=n_dist_modes,
                n_local_modes=n_local_modes,
                b_c=b_c,
                el_props=el_props
            )
            # no normalization is enforced: 0:  m
            # assign base vectors to constraints
            b_v = pycufsm.cfsm.mode_select(
                b_v=b_v,
                n_global_modes=n_global_modes,
                n_dist_modes=n_dist_modes,
                n_local_modes=n_local_modes,
                gbt_con=gbt_con,
                n_dof_m=4*n_nodes,
                m_a=m_a
            )  # m
            r_mode = b_v
            # %%%%%%%%%%%%%%%%%%%%%%%%%%%%%%%%%%%%%%%%%%%%%%%%%%%%%%%%%%%%%%%%%%%%%%%%
        else:
            # no modal constraints are activated therefore
            r_mode = np.eye(4*n_nodes*total_m)  # activate modal constraints

        # CREATE FINAL CONSTRAINT MATRIX
        # Determine the number of modal constraints, nm0
        if bc_flag == 0:
            # if no user defined constraints and fixities.
            r_matrix = r_mode
        else:
            # should performed uncoupled for block diagonal basis?
            if cfsm_analysis == 1:
                nm0 = 0
                r_m0_matrix = spla.null_space(r_mode.conj().T)
                nm0 = len(r_m0_matrix[0])
                r_0_matrix = r_m0_matrix
                if nu0 > 0:
                    r_0_matrix[:, nm0:(nm0 + nu0)] = r_u0_matrix
                r_matrix = spla.null_space(r_0_matrix.conj().T)
            else:
                r_matrix = spla.null_space(r_u0_matrix.conj().T)

        # INTRODUCE CONSTRAINTS AND REDUCE k_global MATRICES TO FREE PARTS ONLY
        k_global_ff = r_matrix.transpose() @ k_global @ r_matrix
        kg_global_ff = r_matrix.transpose() @ kg_global @ r_matrix
        # SOLVE THE EIGENVALUE PROBLEM
        # Determine which solver to use
        # small problems usually use eig (dense matrix),
        # and large problems use eigs (sparse matrix).
        # the eigs solver is not as stable as the full eig solver...
        # LAPACK reciprocal condition estimator
        rcond_num = 1 / np.linalg.cond(np.linalg.pinv(kg_global_ff) @ k_global_ff)

        # Here, assume when rcond_num is bigger than half of the eps, eigs can provide
        # reliable solution. Otherwise, eig, the robust solver should be used.
        if rcond_num >= np.spacing(1.0) / 2:
            eig_sparse = True
            # eigs
        else:
            eig_sparse = False
            # eig

        # if eig_sparse:
        #     k_eigs = max(min(2*n_eigs, len(k_global_ff)), 1)
        #     if k_eigs == 1 or k_eigs == len(k_global_ff):
        #         [length_factors, modes] = spla.eig(
        #             a=k_global_ff,
        #             b=kg_global_ff
        #         )
        #     else:
        #         # pull out 10 eigenvalues
        #         [length_factors, modes] = eigs(
        #             A=k_global_ff,
        #             k=k_eigs,
        #             M=kg_global_ff,
        #             which='SM'
        #         )
        # else:
        [length_factors, modes] = spla.eig(a=k_global_ff, b=kg_global_ff)
        # CLEAN UP THE EIGEN SOLUTION
        # eigenvalues are along the diagonal of matrix length_factors
        #length_factors = np.diag(length_factors)
        # find all the positive eigenvalues and corresponding vectors, squeeze out the rest
        index = np.logical_and(length_factors > 0, abs(np.imag(length_factors)) < 0.00001)
        length_factors = length_factors[index]
        modes = modes[:, index]
        # sort from small to large
        index = np.argsort(length_factors)
        length_factors = length_factors[index]
        modes = modes[:, index]
        # only the real part is of interest
        # (eigensolver may give some small nonzero imaginary parts)
        length_factors = np.real(length_factors)
        modes = np.real(modes)

        # truncate down to reasonable number of modes to be kept
        num_pos_modes = len(length_factors)
        n_modes = min([n_eigs, num_pos_modes])
        length_factors = length_factors[:n_modes]
        modes = modes[:, :n_modes]

        # FORM THE FULL MODE SHAPE BY BRINGING BACK ELIMINATED DOF
        modes_full = r_matrix @ modes

        # CLEAN UP NORMALIZATION OF MODE SHAPE
        # eig and eigs solver use different normalization
        # set max entry (absolute) to +1.0 and scale the rest
        max_vals = np.amax(abs(modes_full), axis=0)
        for j in range(0, n_modes):
<<<<<<< HEAD
            maxindex = np.argmax(abs(modes_full[:, j]))
            modes_full[:, j] = modes_full[:, j]/modes_full[maxindex, j]
=======
            modes_full[:, j] = modes_full[:, j]/max_vals[j]

>>>>>>> dba97859
        # GENERATE OUTPUT VALUES
        # curve and shapes are changed to cells!!
        # curve: buckling curve (load factor)
        # curve{i} = [mode# 1 ... mode#]
        # shapes = mode shapes
        # shapes{i} = mode, each column corresponds to a mode.
        if len(length_factors) > 0:
            signature[i] = length_factors[0]
        curve.append(length_factors)
        # shapes(:,i,1:min([n_modes,num_pos_modes]))=modes
        shapes.append(modes_full)

    return signature.flatten(), curve, shapes<|MERGE_RESOLUTION|>--- conflicted
+++ resolved
@@ -398,13 +398,8 @@
         # set max entry (absolute) to +1.0 and scale the rest
         max_vals = np.amax(abs(modes_full), axis=0)
         for j in range(0, n_modes):
-<<<<<<< HEAD
-            maxindex = np.argmax(abs(modes_full[:, j]))
-            modes_full[:, j] = modes_full[:, j]/modes_full[maxindex, j]
-=======
             modes_full[:, j] = modes_full[:, j]/max_vals[j]
 
->>>>>>> dba97859
         # GENERATE OUTPUT VALUES
         # curve and shapes are changed to cells!!
         # curve: buckling curve (load factor)

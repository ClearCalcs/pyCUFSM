import numpy as np
import pycufsm.fsm
import pycufsm.cfsm

# Originally developed for MATLAB by Benjamin Schafer PhD et al
# Ported to Python by Brooks Smith MEng, PE, CPEng
#
# Each function within this file was originally its own separate file.
# Original MATLAB comments, especially those retaining to authorship or
# change history, have been generally retained unaltered


#Helper Function
def gammait(phi, dbar):
    p = phi
    gamma = np.array([[np.cos(p), 0, 0, 0, -np.sin(p), 0, 0, 0], [0, 1, 0, 0, 0, 0, 0, 0],
                      [0, 0, np.cos(p), 0, 0, 0, -np.sin(p), 0], [0, 0, 0, 1, 0, 0, 0, 0],
                      [np.sin(p), 0, 0, 0, np.cos(p), 0, 0, 0], [0, 0, 0, 0, 0, 1, 0, 0],
                      [0, 0, np.sin(p), 0, 0, 0, np.cos(p), 0], [0, 0, 0, 0, 0, 0, 0, 1]])
    d = np.dot(gamma, dbar)
    return d


#Helper Fucntion
def gammait2(phi, dl):
    p = phi
    gamma = np.array([[np.cos(p), 0, -np.sin(p)], [0, 1, 0], [np.sin(p), 0, np.cos(p)]])
    dlbar = np.dot(np.linalg.inv(gamma), dl)
    return dlbar


#Helper function
def shapef(links, d, b):
    inc = 1/(links)
    xb = np.linspace(inc, 1 - inc, links - 1)
    dl = np.zeros((3, len(xb)))
    for i in range(len(xb)):
        N1 = 1 - 3*xb[i]*xb[i] + 2*xb[i]*xb[i]*xb[i]
        N2 = xb[i]*b*(1 - 2*xb[i] + xb[i]**2)
        N3 = 3*xb[i]**2 - 2*xb[i]**3
        N4 = xb[i]*b*(xb[i]**2 - xb[i])
        N = np.array([[(1 - xb[i]), 0, xb[i], 0, 0, 0, 0, 0],
                      [0, (1 - xb[i]), 0, xb[i], 0, 0, 0, 0], [0, 0, 0, 0, N1, N2, N3, N4]])
        dl[:, i] = np.dot(N, d).reshape(3)
    return dl


def lengths_recommend(nodes, elements, length_append=None, n_lengths=50):
    #
    #Z. Li, July 2010 (last modified)
    #generate the signature curve solution
    # Function split by Brooks Smith; this part only finds recommended lengths
    #
    min_el_length = 1000000  #Minimum element length
    max_el_length = 0  #Maximum element length
    for elem in elements:
        hh1 = abs(
            np.sqrt((nodes[int(elem[1]), 1] - nodes[int(elem[2]), 1])**2
                    + (nodes[int(elem[1]), 2] - nodes[int(elem[2]), 2])**2)
        )
        min_el_length = min(hh1, min_el_length)
        max_el_length = max(hh1, max_el_length)

    lengths = np.logspace(np.log10(min_el_length), np.log10(1000*max_el_length), num=n_lengths)

    if length_append is not None:
        lengths = np.sort(np.concatenate((lengths, [length_append])))

    return lengths


def signature_ss(props, nodes, elements, i_gbt_con, sect_props, lengths):
    #
    #Z. Li, July 2010 (last modified)
    #generate the signature curve solution
    #
    i_springs = []
    i_constraints = []
    i_b_c = 'S-S'
    i_m_all = np.ones((len(lengths), 1))

    isignature, icurve, ishapes = pycufsm.fsm.strip(
        props=props,
        nodes=nodes,
        elements=elements,
        lengths=lengths,
        springs=i_springs,
        constraints=i_constraints,
        gbt_con=i_gbt_con,
        b_c=i_b_c,
        m_all=i_m_all,
        n_eigs=10,
        sect_props=sect_props,
    )

    return isignature, icurve, ishapes


def m_recommend(props, nodes, elements, sect_props, length_append=None, n_lengths=50):
    # Z. Li, Oct. 2010
    #Suggested longitudinal terms are calculated based on the characteristic
    #half-wave lengths of local, distortional, and global buckling from the
    #signature curve.

    #the inputs for signature curve
    i_gbt_con = {
        "glob": [0],
        "dist": [0],
        "local": [0],
        "other": [0],
        "o_space": 1,
        "couple": 1,
        "orth": 1,
        "norm": 1,
    }
    lengths = lengths_recommend(
        nodes=nodes, elements=elements, length_append=length_append, n_lengths=n_lengths
    )

    print("Running initial pyCUFSM signature curve")
    isignature, icurve, ishapes = signature_ss(
        props=props,
        nodes=nodes,
        elements=elements,
        i_gbt_con=i_gbt_con,
        sect_props=sect_props,
        lengths=lengths
    )

    curve_signature = np.zeros((len(lengths), 2))
    curve_signature[:, 0] = lengths
    curve_signature[:, 1] = isignature

    local_minima = []
    for i, c_sign in enumerate(curve_signature[:-2]):
        load1 = c_sign[1]
        load2 = curve_signature[i + 1, 1]
        load3 = curve_signature[i + 2, 1]
        if load2 < load1 and load2 <= load3:
            local_minima.append(curve_signature[i + 1, 0])

    _, _, _, _, _, _, n_dist_modes, n_local_modes, _ = pycufsm.cfsm.base_properties(
        nodes=nodes, elements=elements
    )

    n_global_modes = 4
    n_other_modes = 2*(len(nodes) - 1)

    i_gbt_con["local"] = np.ones((n_local_modes, 1))
    i_gbt_con["dist"] = np.zeros((n_dist_modes, 1))
    i_gbt_con["glob"] = np.zeros((n_global_modes, 1))
    i_gbt_con["other"] = np.zeros((n_other_modes, 1))

    print("Running pyCUFSM local modes curve")
    isignature_local, icurve_local, ishapes_local = signature_ss(
        props=props,
        nodes=nodes,
        elements=elements,
        i_gbt_con=i_gbt_con,
        sect_props=sect_props,
        lengths=lengths
    )

    print("Running pyCUFSM distortional modes curve")
    i_gbt_con["local"] = np.zeros((n_local_modes, 1))
    i_gbt_con["dist"] = np.ones((n_dist_modes, 1))
    i_gbt_con["glob"] = np.zeros((n_global_modes, 1))
    i_gbt_con["other"] = np.zeros((n_other_modes, 1))
    isignature_dist, icurve_dist, ishapes_dist = signature_ss(
        props=props,
        nodes=nodes,
        elements=elements,
        i_gbt_con=i_gbt_con,
        sect_props=sect_props,
        lengths=lengths
    )

    curve_signature_local = np.zeros((len(lengths), 2))
    curve_signature_local[:, 0] = lengths
    curve_signature_local[:, 1] = isignature_local
    curve_signature_dist = np.zeros((len(lengths), 2))
    curve_signature_dist[:, 0] = lengths
    curve_signature_dist[:, 1] = isignature_dist

    #cFSM local half-wavelength
    local_minima_local = []
    for i, c_sign in enumerate(curve_signature_local[:-2]):
        load1 = c_sign[1]
        load2 = curve_signature_local[i + 1, 1]
        load3 = curve_signature_local[i + 2, 1]
        if load2 < load1 and load2 <= load3:
            local_minima_local.append(curve_signature_local[i + 1, 0])

    #cFSM dist half-wavelength
    local_minima_dist = []
    for i, c_sign in enumerate(curve_signature_dist[:-2]):
        load1 = c_sign[1]
        load2 = curve_signature_dist[i + 1, 1]
        load3 = curve_signature_dist[i + 2, 1]
        if load2 < load1 and load2 <= load3:
            local_minima_dist.append(curve_signature_dist[i + 1, 0])

    if len(local_minima) == 2:
        length_crl = local_minima[0]
        length_crd = local_minima[1]

    else:
        #half-wavelength of local and distortional buckling
        length_crl = local_minima_local[0]
        length_crd = local_minima_dist[0]

    #recommend longitudinal terms m
    im_pm_all = []
    for im_p_len in lengths:

        if np.ceil(im_p_len/length_crl) > 4:
            im_pm_all_temp = [
                np.ceil(im_p_len/length_crl) - 3,
                np.ceil(im_p_len/length_crl) - 2,
                np.ceil(im_p_len/length_crl) - 1,
                np.ceil(im_p_len/length_crl),
                np.ceil(im_p_len/length_crl) + 1,
                np.ceil(im_p_len/length_crl) + 2,
                np.ceil(im_p_len/length_crl) + 3,
            ]
        else:
            im_pm_all_temp = [1, 2, 3, 4, 5, 6, 7]

        if np.ceil(im_p_len/length_crd) > 4:
            im_pm_all_temp.extend([
                np.ceil(im_p_len/length_crd) - 3,
                np.ceil(im_p_len/length_crd) - 2,
                np.ceil(im_p_len/length_crd) - 1,
                np.ceil(im_p_len/length_crd),
                np.ceil(im_p_len/length_crd) + 1,
                np.ceil(im_p_len/length_crd) + 2,
                np.ceil(im_p_len/length_crl) + 3,
            ])
        else:
            im_pm_all_temp.extend([1, 2, 3, 4, 5, 6, 7])

        im_pm_all_temp.extend([1, 2, 3])

        im_pm_all.append(im_pm_all_temp)

    #m_a_recommend = analysis.m_sort(im_pm_all)
    m_a_recommend = im_pm_all

<<<<<<< HEAD
    return m_a_recommend, lengths, isignature, icurve, ishapes, length_crl, length_crd, \
        isignature_local, icurve_local, ishapes_local, \
            isignature_dist, icurve_dist, ishapes_dist


def load_mat(mat):
    cufsm_input = {}
    if 'node' in mat:
        nodes = np.array(mat['node'], dtype=np.dtype(np.double))
        for i in range(len(nodes)):
            nodes[i, 0] = int(np.double(nodes[i, 0])) - 1
            nodes[i, 3] = int(np.double(nodes[i, 3]))
            nodes[i, 4] = int(np.double(nodes[i, 4]))
            nodes[i, 5] = int(np.double(nodes[i, 5]))
            nodes[i, 6] = int(np.double(nodes[i, 6]))
            #nodes[i, 7] = 0
            cufsm_input['nodes'] = np.array(nodes)
    if 'elem' in mat:
        elements = np.array(mat['elem'])
        for i in range(len(elements)):
            elements[i, 0] = int(np.double(elements[i, 0])) - 1
            elements[i, 1] = int(np.double(elements[i, 1])) - 1
            elements[i, 2] = int(np.double(elements[i, 2])) - 1
            cufsm_input['elements'] = np.array(elements)
    if 'lengths' in mat:
        cufsm_input['lengths'] = np.array(mat['lengths']).T
    if 'prop' in mat:
        cufsm_input['props'] = np.array(mat['prop'])
    if 'constraints' in mat:
        constraints = np.array(mat['constraints'])
        if (len(constraints[0]) > 5):
            for i in range(len(constraints)):
                for j in range(len(constraints[i])):
                    if j < 5 and j != 2:
                        constraints[i, j] = int(constraints[i, j]) - 1
        if (len(constraints[0]) < 5):
            constraints = []
        cufsm_input['constraints'] = constraints
    if 'springs' in mat:
        cufsm_input['springs'] = np.array(mat['springs'])
    if 'curve' in mat:
        cufsm_input['curve'] = np.array(mat['curve'])
    if 'GBTcon' in mat:
        cufsm_input['GBTcon'] = mat['GBTcon']
    if 'shapes' in mat:
        cufsm_input['shapes'] = np.array(mat['shapes'])
    if 'clas' in mat:
        cufsm_input['clas'] = mat['clas']
    return cufsm_input
=======
    return (
        m_a_recommend,
        lengths,
        isignature,
        icurve,
        ishapes,
        length_crl,
        length_crd,
        isignature_local,
        icurve_local,
        ishapes_local,
        isignature_dist,
        icurve_dist,
        ishapes_dist,
    )
>>>>>>> dba97859
<|MERGE_RESOLUTION|>--- conflicted
+++ resolved
@@ -246,10 +246,21 @@
     #m_a_recommend = analysis.m_sort(im_pm_all)
     m_a_recommend = im_pm_all
 
-<<<<<<< HEAD
-    return m_a_recommend, lengths, isignature, icurve, ishapes, length_crl, length_crd, \
-        isignature_local, icurve_local, ishapes_local, \
-            isignature_dist, icurve_dist, ishapes_dist
+    return (
+        m_a_recommend,
+        lengths,
+        isignature,
+        icurve,
+        ishapes,
+        length_crl,
+        length_crd,
+        isignature_local,
+        icurve_local,
+        ishapes_local,
+        isignature_dist,
+        icurve_dist,
+        ishapes_dist,
+    )
 
 
 def load_mat(mat):
@@ -295,21 +306,4 @@
         cufsm_input['shapes'] = np.array(mat['shapes'])
     if 'clas' in mat:
         cufsm_input['clas'] = mat['clas']
-    return cufsm_input
-=======
-    return (
-        m_a_recommend,
-        lengths,
-        isignature,
-        icurve,
-        ishapes,
-        length_crl,
-        length_crd,
-        isignature_local,
-        icurve_local,
-        ishapes_local,
-        isignature_dist,
-        icurve_dist,
-        ishapes_dist,
-    )
->>>>>>> dba97859
+    return cufsm_input